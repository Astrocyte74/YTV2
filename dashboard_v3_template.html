<!DOCTYPE html>
<html lang="en" class="h-full">
<head>
    <meta charset="UTF-8">
    <meta name="viewport" content="width=device-width, initial-scale=1.0">
    <title>YTV2 Audio Dashboard</title>
    <link rel="icon" href="data:image/svg+xml,<svg xmlns=%22http://www.w3.org/2000/svg%22 viewBox=%220 0 100 100%22><text y=%22.9em%22 font-size=%2290%22>🎧</text></svg>">
    
    <!-- Tailwind CSS -->
    <script src="https://cdn.tailwindcss.com"></script>
    
    <!-- Shared styles across dashboard and report pages -->
    <link rel="stylesheet" href="/static/shared.css?v=20251104a">
    <!-- Dashboard specific styles -->
    <link rel="stylesheet" href="dashboard.css?v=20251108a">
    <script>
        tailwind.config = {
            darkMode: 'class',
            theme: {
                extend: {
                    fontFamily: {
                        'sans': ['Inter', 'system-ui', 'sans-serif']
                    },
                    colors: {
                        'audio': {
                            50: '#f0f9ff',
                            100: '#e0f2fe',
                            200: '#bae6fd',
                            300: '#7dd3fc',
                            400: '#38bdf8',
                            500: '#0ea5e9',
                            600: '#0284c7',
                            700: '#0369a1',
                            800: '#075985',
                            900: '#0c4a6e'
                        }
                    },
                    animation: {
                        'pulse-soft': 'pulse 3s cubic-bezier(0.4, 0, 0.6, 1) infinite',
                        'slide-up': 'slideUp 0.3s ease-out',
                        'waveform': 'waveform 2s ease-in-out infinite',
                        'scroll-text': 'scrollText 15s linear infinite'
                    },
                    keyframes: {
                        slideUp: {
                            '0%': { transform: 'translateY(100%)', opacity: '0' },
                            '100%': { transform: 'translateY(0)', opacity: '1' }
                        },
                        waveform: {
                            '0%, 100%': { transform: 'scaleY(1)' },
                            '50%': { transform: 'scaleY(1.5)' }
                        },
                        scrollText: {
                            '0%': { transform: 'translateX(100%)' },
                            '100%': { transform: 'translateX(-100%)' }
                        }
                    }
                }
            }
        }
    </script>
    <script>
        window.NAS_CONFIG = {nas_config};
    </script>
    <script>
        window.DASHBOARD_CONFIG = {dashboard_config};
    </script>
    
    <!-- Google Fonts -->
    <link rel="preconnect" href="https://fonts.googleapis.com">
    <link rel="preconnect" href="https://fonts.gstatic.com" crossorigin>
    <link href="https://fonts.googleapis.com/css2?family=Inter:wght@300;400;500;600;700&display=swap" rel="stylesheet">
    
    <style>
        /* Custom audio waveform animation */
        .waveform-bar {
            animation: waveform 0.9s ease-in-out infinite;
            animation-delay: calc(var(--delay) * 0.08s);
            transform-origin: bottom center;
        }
        /* Explicit keyframes so animation works without Tailwind utility */
        @keyframes waveform {
            0%, 100% { transform: scaleY(0.45); }
            50% { transform: scaleY(1.6); }
        }
        /* Subtle paragraph spacing inside inline expanded summaries */
        .prose.prose-sm p { margin: 0.4rem 0; }
        /* Offset expanded inline region under text column for list cards */
        @media (min-width: 768px) {
          .list-layout .expand-offset {
            margin-left: var(--thumbW, 240px);
            margin-right: 1.5rem; /* ~24px */
            max-width: 78ch;
          }
        }

        #sidebar h3 {
            font-size: 0.7rem;
            letter-spacing: 0.28em;
            text-transform: uppercase;
            color: rgba(71, 85, 105, 0.8);
            margin-bottom: 0.75rem;
            font-weight: 600;
        }

        .dark #sidebar h3 {
            color: rgba(148, 163, 184, 0.8);
        }

        #sidebar .section-meta {
            display: inline-flex;
            gap: 0.75rem;
            align-items: center;
            font-size: 0.68rem;
            letter-spacing: 0.14em;
            text-transform: uppercase;
            color: rgba(71, 85, 105, 0.7);
        }

        .dark #sidebar .section-meta {
            color: rgba(148, 163, 184, 0.7);
        }

        #sidebar .section-meta button {
            font-weight: 600;
            color: rgba(14, 165, 233, 0.8);
        }

        #sidebar .section-meta button:hover {
            color: rgba(14, 165, 233, 1);
        }

        #sidebar { transition: width 220ms ease, padding 220ms ease; }
        #sidebar .sidebar-inner { transition: opacity 180ms ease; }

        #sidebar .filter-shell {
            padding: 0.65rem 0.75rem;
            border-radius: 0.9rem;
            background: rgba(255, 255, 255, 0.35);
            backdrop-filter: blur(8px);
            box-shadow: inset 0 1px 0 rgba(255,255,255,0.35);
        }

        .dark #sidebar .filter-shell {
            background: rgba(15, 23, 42, 0.4);
            box-shadow: inset 0 1px 0 rgba(148,163,184,0.12);
        }

        body.sidebar-collapsed #sidebar {
            width: 0 !important;
            min-width: 0 !important;
            flex: 0 0 0 !important;
            border: none;
            padding: 0;
            overflow: hidden;
        }
        body.sidebar-collapsed #sidebar .sidebar-inner {
            opacity: 0;
            visibility: hidden;
            pointer-events: none;
            transform: translateX(-12px);
        }
        #sidebarCollapseToggle {
            transition: background 160ms ease, color 160ms ease;
        }
        #sidebarCollapseToggle svg { transition: transform 200ms ease; }
        #sidebarCollapseToggle[aria-pressed="true"] svg { transform: rotate(180deg); }
        body.sidebar-collapsed #sidebarCollapseToggle { pointer-events: none; opacity: 0; }
        #sidebarExpandToggle {
            position: fixed;
            top: 5.5rem;
            left: 0;
            transform: translateX(-70%);
            z-index: 30;
            border-top-right-radius: 9999px;
            border-bottom-right-radius: 9999px;
            opacity: 0;
            pointer-events: none;
            transition: opacity 200ms ease, transform 200ms ease;
            display: none;
            align-items: center;
        }
        body.sidebar-collapsed #sidebarExpandToggle {
            opacity: 1;
            pointer-events: auto;
            transform: translateX(0);
            display: flex;
        }
        @media (max-width: 1023px) {
            #sidebarExpandToggle { display: none !important; }
        }
        body.sidebar-collapsed #sidebarExpandToggle:hover {
            background: rgba(14,165,233,0.9);
        }

        body.sidebar-collapsed main {
            margin-left: 0;
        }

        /* Collapsible filter UX: chevron + focus */
        details > summary::-webkit-details-marker { display: none; }
        details > summary { list-style: none; }
        /* Remove heading bottom margin inside summaries to center-align with chevron */
        #sidebar details > summary h3 { margin: 0; line-height: 1; }
        
        /* Footer mini-player: reserve space when visible */
        body.has-current-audio main {
            padding-bottom: calc(88px + env(safe-area-inset-bottom, 0px));
        }
        
        /* Desktop: show a top search bar when sidebar is collapsed */
        body.sidebar-collapsed #topSearchBar { display: block !important; }
        .filter-shell summary:focus-visible {
            outline: 2px solid rgba(14,165,233,0.6);
            outline-offset: 4px;
            border-radius: 0.5rem;
        }
        .chevron { position: relative; top: -1px; width: 14px; height: 14px; opacity: 0.75; transition: transform 200ms ease; }
        details[open] summary .chevron { transform: rotate(90deg); }

        [data-card].is-playing {
            border-color: rgba(14, 165, 233, 0.55);
            box-shadow: 0 24px 60px -30px rgba(14, 165, 233, 0.65), 0 0 0 1px rgba(14, 165, 233, 0.4);
        }

        .view-toggle { transition: all 200ms ease; }
        #contentShell { transition: max-width 220ms ease, padding 220ms ease, margin 220ms ease; }
        body.sidebar-collapsed:not(.wall-mode) #contentShell {
            max-width: min(100%, 70rem) !important;
        }
        body.wall-mode #contentShell {
            max-width: none !important;
            width: 100%;
            margin-left: 0 !important;
            margin-right: 0 !important;
            padding-left: clamp(1rem, 5vw, 3rem);
            padding-right: clamp(1rem, 5vw, 3rem);
        }
        body.wall-mode .wall-grid {
            grid-template-columns: repeat(auto-fill, minmax(11.5rem, 1fr));
            gap: clamp(0.6rem, 0.9vw, 1rem);
            padding-bottom: clamp(2.5rem, 7vw, 4rem);
        }
        
        /* Key Points styles now in /static/shared.css */
    </style>
</head>

<body class="h-full bg-gradient-to-br from-slate-50 via-blue-50 to-indigo-50 dark:from-slate-950 dark:via-slate-900 dark:to-slate-800 font-sans antialiased text-slate-900 dark:text-slate-100">
    
    <!-- Main Container -->
    <div class="min-h-full flex flex-col">
        
        <!-- Header -->
        <header class="bg-white/80 dark:bg-slate-800/90 backdrop-blur-md border-b border-slate-200/50 dark:border-slate-700/50 sticky top-0 z-40">
            <div class="max-w-7xl mx-auto px-4 sm:px-6 lg:px-8">
                <div class="flex items-center justify-between h-20">
                    <div class="flex items-center space-x-3">
                        <div class="text-2xl">🎧</div>
                        <div>
                            <h1 class="text-xl font-semibold text-slate-800 dark:text-slate-100">Summarizernator</h1>
                            <p class="text-sm text-slate-500 dark:text-slate-300">AI-powered summaries of anything</p>
                        </div>
                    </div>
                    
                    <!-- Header Controls -->
                <div class="flex items-center space-x-3">
                    <!-- Mobile filters toggle button -->
                        <button id="mobileFiltersToggle" class="lg:hidden p-2 rounded-lg text-slate-600 dark:text-slate-300 hover:bg-slate-100 dark:hover:bg-slate-700 transition-colors">
                            <svg class="w-5 h-5" fill="none" stroke="currentColor" viewBox="0 0 24 24">
                                <path stroke-linecap="round" stroke-linejoin="round" stroke-width="2" d="M3 4a1 1 0 011-1h16a1 1 0 011 1v2.586a1 1 0 01-.293.707l-6.414 6.414a1 1 0 00-.293.707V17l-4 4v-6.586a1 1 0 00-.293-.707L3.293 7.293A1 1 0 013 6.586V4z" />
                            </svg>
                        </button>
                        <!-- Mobile refresh button -->
                        <button id="refreshBtn" class="lg:hidden p-2 rounded-lg text-slate-600 dark:text-slate-300 hover:bg-slate-100 dark:hover:bg-slate-700 transition-colors" title="Refresh">
                            <span class="text-base">↻</span>
                        </button>
                        <!-- View toggle moved near settings -->
                        <!-- Header Search -->
                        <div class="block">
                          <div class="relative">
                            <div class="absolute inset-y-0 left-0 pl-3 flex items-center pointer-events-none">
                              <svg class="h-5 w-5 text-slate-400 dark:text-slate-300" fill="none" stroke="currentColor" viewBox="0 0 24 24">
                                <path stroke-linecap="round" stroke-linejoin="round" stroke-width="2" d="M21 21l-6-6m2-5a7 7 0 11-14 0 7 7 0 0114 0z" />
                              </svg>
                            </div>
                            <input type="text" id="searchInputHeader"
                                   placeholder="Search summaries..."
                                   class="w-[560px] pl-10 pr-12 py-3 text-base border border-slate-200 dark:border-slate-600 rounded-lg focus:ring-2 focus:ring-audio-500 focus:border-audio-500 bg-white/80 dark:bg-slate-700/80 backdrop-blur-sm text-slate-800 dark:text-slate-100 placeholder-slate-500 dark:placeholder-slate-400">
                            <button id="searchClearHeader" title="Clear search" class="absolute inset-y-0 right-0 pr-3 flex items-center text-slate-400 hover:text-slate-600 dark:text-slate-300 dark:hover:text-slate-100 hidden z-10">
                              <svg class="h-5 w-5" viewBox="0 0 24 24" fill="none" stroke="currentColor" stroke-width="2"><path d="M18 6L6 18M6 6l12 12"/></svg>
                            </button>
                          </div>
                        </div>
                        <!-- Header image controls removed (kept in Settings) -->
                        <button id="queueToggle" class="p-2 rounded-lg text-slate-600 dark:text-slate-300 hover:bg-slate-100 dark:hover:bg-slate-700 transition-colors">
                            <svg class="w-5 h-5" fill="none" stroke="currentColor" viewBox="0 0 24 24">
                                <path stroke-linecap="round" stroke-linejoin="round" stroke-width="2" d="M4 6h16M4 10h16M4 14h16M4 18h16" />
                            </svg>
                        </button>
                        <div class="hidden lg:flex items-center gap-2 p-1 rounded-full border border-white/60 dark:border-slate-700/70 bg-white/85 dark:bg-slate-950/60 backdrop-blur shadow-inner">
                            <button id="listViewBtn" class="view-toggle px-3 py-1.5 rounded-full text-sm font-medium transition-all focus-visible:outline focus-visible:outline-2 focus-visible:outline-offset-2 focus-visible:outline-audio-400">List</button>
                            <button id="gridViewBtn" class="view-toggle px-3 py-1.5 rounded-full text-sm font-medium transition-all focus-visible:outline focus-visible:outline-2 focus-visible:outline-offset-2 focus-visible:outline-audio-400">Grid</button>
                            <button id="wallViewBtn" class="view-toggle px-3 py-1.5 rounded-full text-sm font-medium transition-all focus-visible:outline focus-visible:outline-2 focus-visible:outline-offset-2 focus-visible:outline-audio-400">Wall</button>
                        </div>
                        <button id="settingsToggle" class="p-2 rounded-lg text-slate-600 dark:text-slate-300 hover:bg-slate-100 dark:hover:bg-slate-700 transition-colors">
                            <svg class="w-5 h-5" fill="none" stroke="currentColor" viewBox="0 0 24 24">
                                <path stroke-linecap="round" stroke-linejoin="round" stroke-width="2" d="M10.325 4.317c.426-1.756 2.924-1.756 3.35 0a1.724 1.724 0 002.573 1.066c1.543-.94 3.31.826 2.37 2.37a1.724 1.724 0 001.065 2.572c1.756.426 1.756 2.924 0 3.35a1.724 1.724 0 00-1.066 2.573c.94 1.543-.826 3.31-2.37 2.37a1.724 1.724 0 00-2.572 1.065c-.426 1.756-2.924 1.756-3.35 0a1.724 1.724 0 00-2.573-1.066c-1.543.94-3.31-.826-2.37-2.37a1.724 1.724 0 00-1.065-2.572c-1.756-.426-1.756-2.924 0-3.35a1.724 1.724 0 001.066-2.573c-.94-1.543.826-3.31 2.37-2.37.996.608 2.296.07 2.572-1.065z" />
                                <path stroke-linecap="round" stroke-linejoin="round" stroke-width="2" d="M15 12a3 3 0 11-6 0 3 3 0 016 0z" />
                            </svg>
                        </button>
                        <!-- Settings dropdown -->
                        <div id="settingsMenu" class="hidden absolute right-4 top-16 z-50 w-64 bg-white/95 dark:bg-slate-800/95 backdrop-blur border border-slate-200 dark:border-slate-700 rounded-xl shadow-lg p-2">
                            <!-- Theme -->
                            <details class="settings-accordion" data-settings-section="theme">
                              <summary class="flex items-center gap-2 px-3 py-2 rounded-lg hover:bg-slate-50 dark:hover:bg-slate-700 text-xs uppercase tracking-wide text-slate-400 cursor-pointer">
                                <span>Theme</span>
                                <svg class="w-4 h-4 ml-auto rotate-0 transition-transform" viewBox="0 0 24 24" fill="none" stroke="currentColor" stroke-width="2"><path d="M8 9l4 4 4-4"/></svg>
                              </summary>
                              <div class="px-1 pb-2 space-y-1">
                                <button data-theme="system" class="flex items-center w-full gap-3 px-3 py-2 rounded-lg hover:bg-slate-50 dark:hover:bg-slate-700 text-slate-700 dark:text-slate-200">
                                    <svg class="w-4 h-4" viewBox="0 0 24 24" fill="none" stroke="currentColor" stroke-width="2"><rect x="3" y="4" width="18" height="14" rx="2"/><path d="M9 17v3h6v-3"/></svg>
                                    <span>System</span>
                                    <span class="ml-auto text-xs text-slate-400" id="themeCheck-system"></span>
                                </button>
                                <button data-theme="light" class="flex items-center w-full gap-3 px-3 py-2 rounded-lg hover:bg-slate-50 dark:hover:bg-slate-700 text-slate-700 dark:text-slate-200">
                                    <svg class="w-4 h-4" viewBox="0 0 24 24" fill="none" stroke="currentColor" stroke-width="2"><circle cx="12" cy="12" r="4"/><path d="M12 2v2m0 16v2M2 12h2m16 0h2M5 5l1.5 1.5M17.5 17.5L19 19M5 19l1.5-1.5M17.5 6.5L19 5"/></svg>
                                    <span>Light</span>
                                    <span class="ml-auto text-xs text-slate-400" id="themeCheck-light"></span>
                                </button>
                                <button data-theme="dark" class="flex items-center w-full gap-3 px-3 py-2 rounded-lg hover:bg-slate-50 dark:hover:bg-slate-700 text-slate-700 dark:text-slate-200">
                                    <svg class="w-4 h-4" viewBox="0 0 24 24" fill="none" stroke="currentColor" stroke-width="2"><path d="M21 12.79A9 9 0 1111.21 3 7 7 0 0021 12.79z"/></svg>
                                    <span>Dark</span>
                                    <span class="ml-auto text-xs text-slate-400" id="themeCheck-dark"></span>
                                </button>
                              </div>
                            </details>

                            <!-- View -->
                            <details class="settings-accordion" data-settings-section="view">
                              <summary class="flex items-center gap-2 px-3 py-2 rounded-lg hover:bg-slate-50 dark:hover:bg-slate-700 text-xs uppercase tracking-wide text-slate-400 cursor-pointer">
                                <span>View</span>
                                <svg class="w-4 h-4 ml-auto rotate-0 transition-transform" viewBox="0 0 24 24" fill="none" stroke="currentColor" stroke-width="2"><path d="M8 9l4 4 4-4"/></svg>
                              </summary>
                              <div class="px-1 pb-2">
                                <div class="flex items-center gap-2 px-3 py-2">
                                  <button id="viewListSettingBtn" class="px-3 py-1.5 rounded-full text-sm font-medium border border-slate-200 dark:border-slate-600">List</button>
                                  <button id="viewGridSettingBtn" class="px-3 py-1.5 rounded-full text-sm font-medium border border-slate-200 dark:border-slate-600">Grid</button>
                                  <button id="viewWallSettingBtn" class="px-3 py-1.5 rounded-full text-sm font-medium border border-slate-200 dark:border-slate-600">Wall</button>
                                </div>
                              </div>
                            </details>

                            <!-- Images -->
                            <details class="settings-accordion" data-settings-section="images">
                              <summary class="flex items-center gap-2 px-3 py-2 rounded-lg hover:bg-slate-50 dark:hover:bg-slate-700 text-xs uppercase tracking-wide text-slate-400 cursor-pointer">
                                <span>Images</span>
                                <svg class="w-4 h-4 ml-auto rotate-0 transition-transform" viewBox="0 0 24 24" fill="none" stroke="currentColor" stroke-width="2"><path d="M8 9l4 4 4-4"/></svg>
                              </summary>
                              <div class="px-1 pb-2 space-y-1">
                                <div class="flex items-center gap-2 px-3 py-2">
                                  <button id="imgModeThumbSettingBtn" title="OG (original from source)" class="px-3 py-1.5 rounded-full text-sm font-medium border border-slate-200 dark:border-slate-600">OG</button>
                                  <button id="imgModeAiSettingBtn" title="A1 (AI theme created)" class="px-3 py-1.5 rounded-full text-sm font-medium border border-slate-200 dark:border-slate-600">A1</button>
                                  <button id="imgModeAi2SettingBtn" title="AI2 (AI Free-Style)" class="px-3 py-1.5 rounded-full text-sm font-medium border border-slate-200 dark:border-slate-600">AI2</button>
                                  <button id="imgModeRotateSettingBtn" title="Rotate (alternate OG/A1 per card)" class="px-3 py-1.5 rounded-full text-sm font-medium border border-slate-200 dark:border-slate-600">Rotate</button>
                                </div>
                                <label class="flex items-center gap-3 px-3 py-2 rounded-lg text-slate-700 dark:text-slate-200">
                                  <input id="hoverSwitchToggle" type="checkbox" class="h-4 w-4 rounded border-slate-300 text-audio-600 focus:ring-audio-500" disabled>
                                  <span>Hover switches image (coming soon)</span>
                                </label>
                              </div>
                            </details>

                            <!-- Admin -->
                            <details class="settings-accordion" data-settings-section="admin">
                              <summary class="flex items-center gap-2 px-3 py-2 rounded-lg hover:bg-slate-50 dark:hover:bg-slate-700 text-xs uppercase tracking-wide text-slate-400 cursor-pointer">
                                <span>Admin</span>
                                <svg class="w-4 h-4 ml-auto rotate-0 transition-transform" viewBox="0 0 24 24" fill="none" stroke="currentColor" stroke-width="2"><path d="M8 9l4 4 4-4"/></svg>
                              </summary>
                              <div class="px-1 pb-1 space-y-1">
                                <div id="adminTokenSourceLabel" class="px-3 pt-1 text-xs text-slate-500 dark:text-slate-400"></div>
                                <button id="adminTokenSetBtn" class="flex items-center w-full gap-3 px-3 py-2 rounded-lg hover:bg-slate-50 dark:hover:bg-slate-700 text-slate-700 dark:text-slate-200">
                                  <svg class="w-4 h-4" viewBox="0 0 24 24" fill="none" stroke="currentColor" stroke-width="2"><path d="M12 3v18m9-9H3"/></svg>
                                  <span>Set admin token…</span>
                                </button>
                                <button id="adminTokenClearBtn" class="flex items-center w-full gap-3 px-3 py-2 rounded-lg hover:bg-slate-50 dark:hover:bg-slate-700 text-slate-700 dark:text-slate-200">
                                  <svg class="w-4 h-4" viewBox="0 0 24 24" fill="none" stroke="currentColor" stroke-width="2"><path d="M3 6h18M8 6v12m8-12v12M5 6l1 14a2 2 0 002 2h8a2 2 0 002-2l1-14"/></svg>
                                  <span>Clear admin token</span>
                                </button>
                              </div>
                            </details>
                        </div>
                    </div>
                </div>
            </div>
        </header>

        <!-- Main Content Area -->
        <div class="flex-1 flex">
            
            <!-- Search & Filters Sidebar -->
            <aside id="sidebar" class="hidden lg:block lg:w-80 lg:bg-white/40 lg:dark:bg-slate-900/40 lg:backdrop-blur lg:border-r lg:border-white/30 lg:dark:border-slate-800/60 lg:overflow-y-auto lg:sticky lg:top-16 lg:self-start
                                     fixed inset-0 z-50 bg-white/95 dark:bg-slate-900/95 backdrop-blur lg:relative lg:inset-auto lg:z-auto overflow-y-auto" style="height: calc(100vh - 4rem)">
                <div class="sidebar-inner p-6 space-y-6 bg-gradient-to-b from-white/30 via-white/10 to-transparent dark:from-white/5 dark:via-white/5 dark:to-transparent rounded-3xl border border-white/30 dark:border-white/10 shadow-lg shadow-slate-900/10">
                    <!-- Mobile close button -->
                    <div class="lg:hidden flex justify-between items-center -mt-2 mb-4">
                        <h2 class="text-lg font-semibold">Filters & Audio Player</h2>
                        <button id="closeSidebar" class="p-2 rounded-lg text-slate-600 dark:text-slate-300 hover:bg-slate-100 dark:hover:bg-slate-700 transition-colors">
                            <svg class="w-5 h-5" fill="none" stroke="currentColor" viewBox="0 0 24 24">
                                <path stroke-linecap="round" stroke-linejoin="round" stroke-width="2" d="M6 18L18 6M6 6l12 12" />
                            </svg>
                        </button>
                    </div>
                    <div class="hidden lg:flex items-center justify-between -mt-2 mb-4">
                        <span class="text-xs font-semibold tracking-wide uppercase text-slate-500 dark:text-slate-400">Filters</span>
                        <button id="sidebarCollapseToggle" class="inline-flex items-center gap-2 px-3 py-1.5 rounded-full text-xs font-semibold text-slate-500 dark:text-slate-300 hover:bg-slate-100 dark:hover:bg-slate-700 transition-colors" aria-pressed="false" aria-label="Collapse filters">
                            <svg class="w-4 h-4" fill="none" stroke="currentColor" stroke-width="2" viewBox="0 0 24 24" aria-hidden="true">
                                <path stroke-linecap="round" stroke-linejoin="round" d="M15 6l-6 6 6 6"></path>
                            </svg>
                            Hide
                        </button>
                    </div>
                    
                    <!-- Mini Player (always visible) -->
                    <div id="nowPlayingPreview" class="bg-gradient-to-r from-audio-500 to-audio-600 rounded-xl p-4 text-white shadow-md">
                        <div class="flex items-start gap-3">
                            <div class="w-12 h-12 rounded-md overflow-hidden bg-white/20 flex-shrink-0">
                                <img id="nowPlayingThumb" alt="thumbnail" class="w-full h-full object-cover hidden" />
                            </div>
                            <div class="flex-1 min-w-0">
                                <p class="text-sm font-medium overflow-hidden whitespace-nowrap" id="nowPlayingTitle" style="display: block;">
                                    <span class="inline-block animate-scroll-text">Select an audio summary</span>
                                </p>
                                <p class="text-xs text-white/80" id="nowPlayingMeta">0:00 / 0:00</p>
                                <div class="mt-2 flex items-center gap-2">
                                    <button id="prevBtn" class="p-2 rounded-md bg-white/10 hover:bg-white/20" title="Previous">
                                        <svg class="w-4 h-4" fill="currentColor" viewBox="0 0 24 24"><path d="M6 6h2v12H6zm3.5 6l8.5 6V6z"/></svg>
                                    </button>
                                    <button id="playPauseBtn" class="p-2 rounded-full bg-white text-audio-600 hover:bg-slate-50" title="Play/Pause">
                                        <svg id="playIcon" class="w-5 h-5" fill="currentColor" viewBox="0 0 24 24"><path d="M8 5v14l11-7z"/></svg>
                                        <svg id="pauseIcon" class="w-5 h-5 hidden" fill="currentColor" viewBox="0 0 24 24"><path d="M6 19h4V5H6v14zm8-14v14h4V5h-4z"/></svg>
                                    </button>
                                    <button id="nextBtn" class="p-2 rounded-md bg-white/10 hover:bg-white/20" title="Next">
                                        <svg class="w-4 h-4" fill="currentColor" viewBox="0 0 24 24"><path d="M6 18l8.5-6L6 6v12zM16 6v12h2V6h-2z"/></svg>
                                    </button>
                                    <button id="volumeBtn" class="p-1.5 rounded-md bg-white/10 hover:bg-white/20" title="Mute/Unmute">
                                        <svg id="volumeOnIcon" class="w-4 h-4" fill="currentColor" viewBox="0 0 24 24"><path d="M3 9v6h4l5 5V4L7 9H3zm13.5 3c0-1.77-1.02-3.29-2.5-4.03v8.05c1.48-.73 2.5-2.25 2.5-4.02zM14 3.23v2.06c2.89.86 5 3.54 5 6.71s-2.11 5.85-5 6.71v2.06c4.01-.91 7-4.49 7-8.77s-2.99-7.86-7-8.77z"/></svg>
                                        <svg id="volumeOffIcon" class="w-4 h-4 hidden" fill="currentColor" viewBox="0 0 24 24"><path d="M16.5 12c0-1.77-1.02-3.29-2.5-4.03v2.21l2.45 2.45c.03-.2.05-.41.05-.63zm2.5 0c0 .94-.2 1.82-.54 2.64l1.51 1.51C20.63 14.91 21 13.5 21 12c0-4.28-2.99-7.86-7-8.77v2.06c2.89.86 5 3.54 5 6.71zM4.27 3L3 4.27 7.73 9H3v6h4l5 5v-6.73l4.25 4.25c-.67.52-1.42.93-2.25 1.18v2.06c1.38-.31 2.63-.95 3.69-1.81L19.73 21 21 19.73l-9-9L4.27 3zM12 4L9.91 6.09 12 8.18V4z"/></svg>
                                    </button>
                                </div>
                                <div class="mt-3 flex items-center gap-2">
                                    <span class="text-[10px] tabular-nums" id="currentTime">0:00</span>
                                    <div id="progressContainer" class="flex-1 bg-white/30 h-1 rounded-full cursor-pointer">
                                        <div id="progressBar" class="bg-white h-1 rounded-full" style="width: 0%"></div>
                                    </div>
                                    <span class="text-[10px] tabular-nums" id="totalTime">0:00</span>
                                </div>
                            </div>
                        </div>
                        <audio id="audioElement" preload="metadata" class="hidden"></audio>
                    </div>

                    <!-- Search + Sort (stacked for full search width) -->
                    <div class="space-y-3 w-full">
                        <div class="relative">
                            <div class="absolute inset-y-0 left-0 pl-3 flex items-center pointer-events-none">
                                <svg class="h-5 w-5 text-slate-400 dark:text-slate-300" fill="none" stroke="currentColor" viewBox="0 0 24 24">
                                    <path stroke-linecap="round" stroke-linejoin="round" stroke-width="2" d="M21 21l-6-6m2-5a7 7 0 11-14 0 7 7 0 0114 0z" />
                                </svg>
                            </div>
                            <input type="text" id="searchInput" 
                                   placeholder="Search summaries..." 
                                   class="w-full pl-10 pr-4 py-3 border border-slate-200 dark:border-slate-600 rounded-lg focus:ring-2 focus:ring-audio-500 focus:border-audio-500 bg-white/80 dark:bg-slate-700/80 backdrop-blur-sm text-slate-800 dark:text-slate-100 placeholder-slate-500 dark:placeholder-slate-400">
                        </div>

                        <div class="flex justify-end">
                            <button id="clearAllFilters" class="text-xs font-medium text-audio-600 dark:text-audio-300 hover:text-audio-700 dark:hover:text-audio-200 transition-colors">Show all</button>
                        </div>

                        <!-- Sort select moved above results header (mobile-only) -->
                    </div>

                    <!-- Sort By Section (collapsible) -->
                    <details class="filter-shell space-y-3" open>
                        <summary class="flex items-center justify-between cursor-pointer select-none">
                            <div class="flex items-center gap-2">
                                <svg class="chevron" viewBox="0 0 24 24" fill="none" stroke="currentColor" stroke-width="2" aria-hidden="true"><path d="M8 5l8 7-8 7"/></svg>
                                <h3>Sort by</h3>
                            </div>
                        </summary>
                        <div class="space-y-1" id="sortOptions">
                            <label class="flex items-center cursor-pointer">
                                <input type="radio" name="sortBy" value="added_desc" class="sr-only" checked>
                                <div class="w-4 h-4 border-2 border-audio-500 rounded-full flex items-center justify-center mr-3">
                                    <div class="w-2 h-2 bg-audio-500 rounded-full"></div>
                                </div>
                                <span class="text-sm text-slate-700 dark:text-slate-300">Recently Added</span>
                            </label>
                            <label class="flex items-center cursor-pointer">
                                <input type="radio" name="sortBy" value="video_newest" class="sr-only">
                                <div class="w-4 h-4 border-2 border-slate-300 dark:border-slate-600 rounded-full flex items-center justify-center mr-3">
                                    <div class="w-2 h-2 bg-transparent rounded-full"></div>
                                </div>
                                <span class="text-sm text-slate-700 dark:text-slate-300">Video Newest</span>
                            </label>
                            <div id="showMoreSorts" class="hidden">
                                <label class="flex items-center cursor-pointer">
                                    <input type="radio" name="sortBy" value="video_oldest" class="sr-only">
                                    <div class="w-4 h-4 border-2 border-slate-300 dark:border-slate-600 rounded-full flex items-center justify-center mr-3">
                                        <div class="w-2 h-2 bg-transparent rounded-full"></div>
                                    </div>
                                    <span class="text-sm text-slate-700 dark:text-slate-300">Video Oldest</span>
                                </label>
                                <label class="flex items-center cursor-pointer">
                                    <input type="radio" name="sortBy" value="title_az" class="sr-only">
                                    <div class="w-4 h-4 border-2 border-slate-300 dark:border-slate-600 rounded-full flex items-center justify-center mr-3">
                                        <div class="w-2 h-2 bg-transparent rounded-full"></div>
                                    </div>
                                    <span class="text-sm text-slate-700 dark:text-slate-300">Title A→Z</span>
                                </label>
                                <label class="flex items-center cursor-pointer">
                                    <input type="radio" name="sortBy" value="title_za" class="sr-only">
                                    <div class="w-4 h-4 border-2 border-slate-300 dark:border-slate-600 rounded-full flex items-center justify-center mr-3">
                                        <div class="w-2 h-2 bg-transparent rounded-full"></div>
                                    </div>
                                    <span class="text-sm text-slate-700 dark:text-slate-300">Title Z→A</span>
                                </label>
                                <label class="flex items-center cursor-pointer">
                                    <input type="radio" name="sortBy" value="duration_desc" class="sr-only">
                                    <div class="w-4 h-4 border-2 border-slate-300 dark:border-slate-600 rounded-full flex items-center justify-center mr-3">
                                        <div class="w-2 h-2 bg-transparent rounded-full"></div>
                                    </div>
                                    <span class="text-sm text-slate-700 dark:text-slate-300">Longest First</span>
                                </label>
                                <label class="flex items-center cursor-pointer">
                                    <input type="radio" name="sortBy" value="duration_asc" class="sr-only">
                                    <div class="w-4 h-4 border-2 border-slate-300 dark:border-slate-600 rounded-full flex items-center justify-center mr-3">
                                        <div class="w-2 h-2 bg-transparent rounded-full"></div>
                                    </div>
                                    <span class="text-sm text-slate-700 dark:text-slate-300">Shortest First</span>
                                </label>
                            </div>
                            <button id="toggleMoreSorts" class="text-xs text-audio-600 dark:text-audio-400 hover:text-audio-700 dark:hover:text-audio-300 transition-colors">
                                Show more
                            </button>
                        </div>
                    </details>

                    <details class="filter-shell space-y-3" open>
                        <summary class="flex items-center justify-between cursor-pointer select-none">
                            <div class="flex items-center gap-2">
                                <svg class="chevron" viewBox="0 0 24 24" fill="none" stroke="currentColor" stroke-width="2" aria-hidden="true"><path d="M8 5l8 7-8 7"/></svg>
                                <h3>Source</h3>
                            </div>
                            <div class="space-x-2 section-meta">
                                <button id="selectAllSources" class="hover:text-audio-700 dark:hover:text-audio-300 transition-colors">All</button>
                                <button id="clearAllSources" class="hover:text-audio-700 dark:hover:text-audio-300 transition-colors">Clear</button>
                            </div>
                        </summary>
                        <div class="space-y-1 mt-2" id="sourceFilters">
                            <!-- Source filters will be inserted here -->
                        </div>
                    </details>

                    <!-- Quick Filters -->
                    <details class="filter-shell space-y-3" open>
                        <summary class="flex items-center justify-between cursor-pointer select-none">
                            <div class="flex items-center gap-2">
                                <svg class="chevron" viewBox="0 0 24 24" fill="none" stroke="currentColor" stroke-width="2" aria-hidden="true"><path d="M8 5l8 7-8 7"/></svg>
                                <h3>Categories</h3>
                            </div>
                            <div class="space-x-2 section-meta">
                                <button id="selectAllCategories" class="hover:text-audio-700 dark:hover:text-audio-300 transition-colors">All</button>
                                <button id="clearAllCategories" class="hover:text-audio-700 dark:hover:text-audio-300 transition-colors">Clear</button>
                            </div>
                        </summary>
                        <div class="space-y-1 mt-2" id="categoryFilters">
                            <!-- Dynamic category filters will be inserted here -->
                            <div id="showMoreCategories" class="hidden">
                                <!-- Additional categories will be shown here -->
                            </div>
                            <button id="toggleMoreCategories" class="text-xs text-audio-600 dark:text-audio-400 hover:text-audio-700 dark:hover:text-audio-300 transition-colors hidden">
                                Show more
                            </button>
                        </div>
                    </details>

                    <details class="filter-shell space-y-3">
                        <summary class="flex items-center justify-between cursor-pointer select-none">
                            <div class="flex items-center gap-2">
                                <svg class="chevron" viewBox="0 0 24 24" fill="none" stroke="currentColor" stroke-width="2" aria-hidden="true"><path d="M8 5l8 7-8 7"/></svg>
                                <h3>Channels</h3>
                            </div>
                            <div class="space-x-2 section-meta">
                                <button id="selectAllChannels" class="hover:text-audio-700 dark:hover:text-audio-300 transition-colors">All</button>
                                <button id="clearAllChannels" class="hover:text-audio-700 dark:hover:text-audio-300 transition-colors">Clear</button>
                            </div>
                        </summary>
                        <div class="space-y-1 mt-2" id="channelFilters">
                            <!-- Dynamic channel filters will be inserted here -->
                            <div id="showMoreChannels" class="hidden">
                                <!-- Additional channels will be shown here -->
                            </div>
                            <button id="toggleMoreChannels" class="text-xs text-audio-600 dark:text-audio-400 hover:text-audio-700 dark:hover:text-audio-300 transition-colors hidden">
                                Show more
                            </button>
                        </div>
                    </details>

                    <details class="filter-shell space-y-3">
                        <summary class="flex items-center justify-between cursor-pointer select-none">
                            <div class="flex items-center gap-2">
                                <svg class="chevron" viewBox="0 0 24 24" fill="none" stroke="currentColor" stroke-width="2" aria-hidden="true"><path d="M8 5l8 7-8 7"/></svg>
                                <h3>Content Type</h3>
                            </div>
                            <div class="space-x-2 section-meta">
                                <button id="selectAllContentTypes" class="text-xs text-audio-600 dark:text-audio-400 hover:text-audio-700 dark:hover:text-audio-300 transition-colors">All</button>
                                <button id="clearAllContentTypes" class="text-xs text-audio-600 dark:text-audio-400 hover:text-audio-700 dark:hover:text-audio-300 transition-colors">Clear</button>
                            </div>
                        </summary>
                        <div class="space-y-1 mt-2" id="contentTypeFilters">
                            <!-- Dynamic content type filters will be inserted here -->
                            <div id="showMoreContentTypes" class="hidden">
                                <!-- Additional content types will be shown here -->
                            </div>
                            <button id="toggleMoreContentTypes" class="text-xs text-audio-600 dark:text-audio-400 hover:text-audio-700 dark:hover:text-audio-300 transition-colors hidden">
                                Show more
                            </button>
                        </div>
                    </details>

                    <details class="filter-shell space-y-3">
                        <summary class="flex items-center justify-between cursor-pointer select-none">
                            <div class="flex items-center gap-2">
                                <svg class="chevron" viewBox="0 0 24 24" fill="none" stroke="currentColor" stroke-width="2" aria-hidden="true"><path d="M8 5l8 7-8 7"/></svg>
                                <h3>Complexity</h3>
                            </div>
                            <div class="space-x-2 section-meta">
                                <button id="selectAllComplexities" class="text-xs text-audio-600 dark:text-audio-400 hover:text-audio-700 dark:hover:text-audio-300 transition-colors">All</button>
                                <button id="clearAllComplexities" class="text-xs text-audio-600 dark:text-audio-400 hover:text-audio-700 dark:hover:text-audio-300 transition-colors">Clear</button>
                            </div>
                        </summary>
                        <div class="space-y-1 mt-2" id="complexityFilters">
                            <!-- Dynamic complexity filters will be inserted here -->
                        </div>
                    </details>

                    <!-- Language Filter Section -->
                    <details class="filter-shell space-y-3">
                        <summary class="flex items-center justify-between cursor-pointer select-none">
                            <div class="flex items-center gap-2">
                                <svg class="chevron" viewBox="0 0 24 24" fill="none" stroke="currentColor" stroke-width="2" aria-hidden="true"><path d="M8 5l8 7-8 7"/></svg>
                                <h3>Language</h3>
                            </div>
                            <div class="space-x-2 section-meta">
                                <button id="selectAllLanguages" class="text-xs text-audio-600 dark:text-audio-400 hover:text-audio-700 dark:hover:text-audio-300 transition-colors">All</button>
                                <button id="clearAllLanguages" class="text-xs text-audio-600 dark:text-audio-400 hover:text-audio-700 dark:hover:text-audio-300 transition-colors">Clear</button>
                            </div>
                        </summary>
                        <div class="space-y-1 mt-2" id="languageFilters">
                            <!-- Dynamic language filters will be inserted here -->
                            <div id="showMoreLanguages" class="hidden">
                                <!-- Additional languages will be shown here -->
                            </div>
                            <button id="toggleMoreLanguages" class="text-xs text-audio-600 dark:text-audio-400 hover:text-audio-700 dark:hover:text-audio-300 transition-colors hidden">
                                Show more
                            </button>
                        </div>
                    </details>

                    <!-- Summary Type Filter Section -->
                    <details class="filter-shell space-y-3">
                        <summary class="flex items-center justify-between cursor-pointer select-none">
                            <div class="flex items-center gap-2">
                                <svg class="chevron" viewBox="0 0 24 24" fill="none" stroke="currentColor" stroke-width="2" aria-hidden="true"><path d="M8 5l8 7-8 7"/></svg>
                                <h3>Summary Type</h3>
                            </div>
                            <div class="space-x-2 section-meta">
                                <button id="selectAllSummaryTypes" class="text-xs text-audio-600 dark:text-audio-400 hover:text-audio-700 dark:hover:text-audio-300 transition-colors">All</button>
                                <button id="clearAllSummaryTypes" class="text-xs text-audio-600 dark:text-audio-400 hover:text-audio-700 dark:hover:text-audio-300 transition-colors">Clear</button>
                            </div>
                        </summary>
                        <div class="space-y-1 mt-2" id="summaryTypeFilters">
                            <!-- Dynamic summary type filters will be inserted here -->
                        </div>
                    </details>

                </div>
            </aside>
            <button id="sidebarExpandToggle" class="sidebar-expand-btn items-center gap-2 px-3 py-1.5 rounded-r-full text-xs font-semibold text-white bg-audio-600 shadow-lg" aria-label="Expand filters">
                <svg class="w-4 h-4" fill="none" stroke="currentColor" stroke-width="2" viewBox="0 0 24 24" aria-hidden="true">
                    <path stroke-linecap="round" stroke-linejoin="round" d="M9 6l6 6-6 6"></path>
                </svg>
                Filters
            </button>

            <!-- Main Content -->
            <main class="relative flex-1 overflow-y-auto">
                <div class="absolute inset-x-0 top-0 h-64 pointer-events-none select-none">
                    <div class="h-full w-full bg-gradient-to-br from-audio-500/25 via-indigo-500/20 to-transparent blur-3xl opacity-80 dark:opacity-60"></div>
                </div>
                <div id="contentShell" class="relative max-w-4xl mx-auto px-4 sm:px-6 lg:px-8 py-8 space-y-8">

                    <!-- (Top utility bar removed; mini-player now lives in footer) -->
                    
                    <!-- Results Header -->
                    <div id="resultsHero" class="relative overflow-hidden rounded-3xl border border-white/70 dark:border-slate-800/70 bg-white/85 dark:bg-slate-900/70 backdrop-blur-xl shadow-2xl shadow-slate-200/40 dark:shadow-black/40">
                        <div class="absolute inset-0 bg-gradient-to-br from-audio-500/20 via-transparent to-indigo-500/25 opacity-80 dark:opacity-60"></div>
                <div class="relative flex flex-col gap-6 md:flex-row md:items-center md:justify-between p-6 sm:p-8">
                            <div class="flex-1 min-w-0">
                                <p class="text-xs font-semibold uppercase tracking-[0.3em] text-slate-500 dark:text-slate-400">introducing . . .</p>
                                <h2 class="mt-3 text-2xl sm:text-3xl font-semibold text-slate-800 dark:text-white" id="resultsTitle">SUMMARIZERNATOR</h2>
                                <p class="text-sm text-slate-600 dark:text-slate-300 mt-2" id="resultsSubtitle">Your daily audio briefing</p>
                                <p class="text-sm sm:text-base text-slate-500 dark:text-slate-300 mt-2" id="resultsCount">Loading summaries...</p>
                                <div class="mt-4 flex flex-wrap gap-2 text-xs font-medium text-slate-600 dark:text-slate-300 hidden" id="heroBadges"></div>
                                <div class="mt-4 flex flex-wrap gap-3 text-xs text-slate-500 dark:text-slate-400" id="metricsPanel">
                                    <span class="inline-flex items-center gap-1 px-2 py-1 rounded-full bg-white/40 dark:bg-slate-800/50 border border-white/40 dark:border-slate-700/50" id="metricsLastIngest">Last ingest: —</span>
                                    <span class="inline-flex items-center gap-1 px-2 py-1 rounded-full bg-white/40 dark:bg-slate-800/50 border border-white/40 dark:border-slate-700/50" id="metricsCounters">Ingest ✓ 0 • ✕ 0</span>
                                    <span class="inline-flex items-center gap-1 px-2 py-1 rounded-full bg-white/40 dark:bg-slate-800/50 border border-white/40 dark:border-slate-700/50" id="metricsSse">SSE clients: 0</span>
                                </div>
                            </div>
                            <div class="flex flex-col gap-3 items-start md:items-end">
                                <div class="w-full md:w-auto lg:hidden">
                                    <label class="sr-only" for="sortSelect">Sort</label>
                                    <select id="sortSelect" class="min-w-[12rem] px-3 py-2 rounded-lg border border-slate-200 dark:border-slate-600 bg-white/80 dark:bg-slate-700/80 text-sm text-slate-700 dark:text-slate-200 focus:ring-2 focus:ring-audio-500">
                                        <option value="added_desc">Recently Added</option>
                                        <option value="video_newest">Video Newest</option>
                                        <option value="video_oldest">Video Oldest</option>
                                        <option value="title_az">Title A→Z</option>
                                        <option value="title_za">Title Z→A</option>
                                        <option value="duration_desc">Longest First</option>
                                        <option value="duration_asc">Shortest First</option>
                                    </select>
                                </div>
                                <div class="inline-flex items-center gap-2 p-1 rounded-full border border-white/60 dark:border-slate-700/70 bg-white/85 dark:bg-slate-950/60 backdrop-blur shadow-inner lg:hidden">
                                    <button id="listViewBtnMobile" class="view-toggle px-3 py-1.5 rounded-full text-sm font-medium transition-all focus-visible:outline focus-visible:outline-2 focus-visible:outline-offset-2 focus-visible:outline-audio-400">List</button>
                                    <button id="gridViewBtnMobile" class="view-toggle px-3 py-1.5 rounded-full text-sm font-medium transition-all focus-visible:outline focus-visible:outline-2 focus-visible:outline-offset-2 focus-visible:outline-audio-400">Grid</button>
                                    <button id="wallViewBtnMobile" class="view-toggle px-3 py-1.5 rounded-full text-sm font-medium transition-all focus-visible:outline focus-visible:outline-2 focus-visible:outline-offset-2 focus-visible:outline-audio-400">Wall</button>
                                </div>
                                <!-- Mobile image mode segmented control -->
                                <div class="inline-flex items-center gap-1 p-1 rounded-full border border-white/60 dark:border-slate-700/70 bg-white/85 dark:bg-slate-950/60 backdrop-blur shadow-inner lg:hidden">
                                    <span class="px-2 text-xs text-slate-500 dark:text-slate-300 select-none">Image</span>
                                    <button id="imgModeThumbBtnMobile" class="px-3 py-1.5 rounded-full text-sm font-medium transition-all">Thumbnail</button>
                                    <button id="imgModeAiBtnMobile" class="px-3 py-1.5 rounded-full text-sm font-medium transition-all">AI</button>
                                    <button id="imgModeRotateBtnMobile" class="px-3 py-1.5 rounded-full text-sm font-medium transition-all">Rotate</button>
                                </div>
                            </div>
                        </div>
                    </div>

                    <div id="realtimeBanner" class="hidden items-center justify-between px-4 py-3 rounded-2xl border border-audio-200/70 dark:border-audio-500/40 bg-audio-50/80 dark:bg-audio-900/40 text-sm shadow" aria-hidden="true">
                        <div class="flex items-center gap-2 text-audio-700 dark:text-audio-100" id="realtimeBannerText">
                            New reports available
                        </div>
                        <div class="flex items-center gap-2">
                            <button id="realtimeDismissBtn" class="text-xs font-medium text-audio-600 dark:text-audio-300 hover:text-audio-700">Dismiss</button>
                            <button id="realtimeRefreshBtn" class="inline-flex items-center gap-1 px-3 py-2 rounded-xl bg-audio-500 text-white text-xs font-semibold shadow hover:bg-audio-600 focus-visible:outline focus-visible:outline-2 focus-visible:outline-offset-2 focus-visible:outline-audio-300">
                                <svg class="w-3.5 h-3.5" fill="none" stroke="currentColor" viewBox="0 0 24 24">
                                    <path stroke-linecap="round" stroke-linejoin="round" stroke-width="2" d="M4 4v6h6M20 20v-6h-6M20 9a8 8 0 00-15.5-2M4 15a8 8 0 0015.5 2" />
                                </svg>
                                Refresh
                            </button>
                        </div>
                    </div>

                    <!-- Audio-Centric Content Cards -->
                    <div class="space-y-4" id="contentGrid">
                        <!-- Dynamic content cards will be inserted here -->
                    </div>

                    <!-- Pagination -->
                    <div class="flex items-center justify-center space-x-4 py-8" id="pagination">
                        <!-- Dynamic pagination will be inserted here -->
                    </div>

                </div>
            </main>

            <!-- Audio Queue Sidebar (toggleable) -->
            <aside id="queueSidebar" class="w-80 bg-white/50 backdrop-blur-sm border-l border-slate-200/50 overflow-y-auto hidden">
                <div class="p-6 space-y-4">
                    <h3 class="text-lg font-semibold text-slate-800 dark:text-slate-100 flex items-center space-x-2">
                        <svg class="w-5 h-5" fill="none" stroke="currentColor" viewBox="0 0 24 24">
                            <path stroke-linecap="round" stroke-linejoin="round" stroke-width="2" d="M4 6h16M4 10h16M4 14h16M4 18h16" />
                        </svg>
                        <span>Play Queue</span>
                        <button id="queueClearBtn" class="ml-auto text-xs px-2 py-1 rounded border border-slate-200 dark:border-slate-700 text-slate-600 dark:text-slate-300 hover:bg-slate-50 dark:hover:bg-slate-700">Clear</button>
                    </h3>
                    
                    <div class="space-y-3" id="audioQueue">
                        <!-- Dynamic queue items will be inserted here -->
                    </div>
                </div>
            </aside>

        </div>

        <!-- Confirm Delete Modal -->
        <div id="confirmModal" class="fixed inset-0 bg-black/40 backdrop-blur-sm hidden items-center justify-center z-50">
          <div class="bg-white rounded-xl shadow-xl w-full max-w-md p-6">
            <h3 class="text-lg font-semibold text-slate-800 mb-2">Delete Summary</h3>
            <p class="text-slate-600 text-sm" id="confirmText">Are you sure you want to delete this summary and its audio?</p>
            <div class="mt-6 flex items-center justify-end gap-3">
              <button id="cancelDeleteBtn" class="px-3 py-2 text-sm rounded-lg border border-slate-200 hover:bg-slate-50">Cancel</button>
              <button id="confirmDeleteBtn" class="px-3 py-2 text-sm rounded-lg bg-red-600 text-white hover:bg-red-700">Delete</button>
            </div>
          </div>
        </div>

        <!-- Reprocess Modal -->
        <div id="reprocessModal" class="fixed inset-0 bg-black/40 backdrop-blur-sm hidden items-center justify-center z-50">
          <div class="bg-white rounded-xl shadow-xl w-full max-w-md p-6">
            <h3 class="text-lg font-semibold text-slate-800 mb-2">Reprocess Summary</h3>
            <p class="text-slate-600 text-sm" id="reprocessText">Re-run the summarizer for this video?</p>
            <div class="mt-4 space-y-4 text-sm">
              <p class="text-slate-600">Choose the outputs to regenerate:</p>
              <div id="reprocessVariantGrid" class="grid grid-cols-2 gap-2"></div>
              <div id="reprocessLanguageLevel" class="space-y-3 hidden"></div>
              <div class="flex items-center justify-between text-xs text-slate-500 pt-1">
                <span id="reprocessFootnote">Token can be saved locally after the first run.</span>
                <button id="reprocessTokenReset" class="text-audio-600 hover:text-audio-500 font-medium">Change token</button>
              </div>
            </div>
            <div class="mt-6 flex items-center justify-end gap-3">
              <button id="cancelReprocessBtn" class="px-3 py-2 text-sm rounded-lg border border-slate-200 hover:bg-slate-50">Cancel</button>
              <button id="confirmReprocessBtn" class="px-3 py-2 text-sm rounded-lg bg-audio-600 text-white hover:bg-audio-500">Start reprocess</button>
            </div>
          </div>
        </div>

        <!-- Wall Reader Modal (mobile) -->
        <div id="wallReaderModal" class="lg:hidden fixed inset-0 bg-black/40 backdrop-blur-sm hidden items-center justify-end z-50">
          <div class="w-full max-h-[85vh] bg-white dark:bg-slate-900 rounded-t-2xl shadow-2xl p-5 overflow-y-auto">
            <div class="mobile-reader-header flex items-center justify-between mb-3 relative">
              <h3 id="wallReaderTitle" class="text-base font-semibold text-slate-800 dark:text-slate-100">Summary</h3>
              <div class="flex items-center gap-2">
                <button class="ybtn ybtn-ghost px-2 py-1.5 rounded-md" data-action="wall-reader-open-page" title="Open page">Open</button>
                <button class="summary-card__menu-btn" data-action="menu" aria-label="More options" aria-haspopup="menu" aria-expanded="false">
                  <svg width="18" height="18" viewBox="0 0 24 24" fill="currentColor" aria-hidden="true">
                    <circle cx="5" cy="12" r="1.5"></circle>
                    <circle cx="12" cy="12" r="1.5"></circle>
                    <circle cx="19" cy="12" r="1.5"></circle>
                  </svg>
                </button>
                <div class="summary-card__menu hidden" data-kebab-menu role="menu">
                  <button type="button" class="summary-card__menu-item" role="menuitem" data-action="copy-link">Copy link</button>
                  <button type="button" class="summary-card__menu-item" role="menuitem" data-action="reprocess">Reprocess…</button>
                  <button type="button" class="summary-card__menu-item summary-card__menu-item--danger" role="menuitem" data-action="delete">Delete…</button>
                </div>
                <button id="wallReaderClose" class="p-2 rounded-lg text-slate-600 dark:text-slate-300 hover:bg-slate-100 dark:hover:bg-slate-700" aria-label="Close">
                  <svg class="w-5 h-5" fill="none" stroke="currentColor" viewBox="0 0 24 24"><path stroke-linecap="round" stroke-linejoin="round" stroke-width="2" d="M6 18L18 6M6 6l12 12" /></svg>
                </button>
              </div>
            </div>
            <div id="wallReaderBody" class="prose prose-sm dark:prose-invert max-w-none"></div>
          </div>
        </div>

        <!-- Footer Mini Player (bottom sticky on all viewports) -->
        <div id="mobileMiniPlayer" class="fixed bottom-0 left-0 right-0 bg-gradient-to-r from-audio-500 to-audio-600 text-white px-4 py-3 shadow-xl z-50 transform translate-y-full transition-transform hidden border-t border-white/20">
            <div class="mx-auto max-w-4xl flex items-center gap-4">
                <div class="w-12 h-12 rounded-lg overflow-hidden bg-white/20 flex-shrink-0 ring-2 ring-white/30">
                    <img id="mobileNowPlayingThumb" alt="thumbnail" class="w-full h-full object-cover" />
                    <!-- Placeholder when no thumbnail -->
                    <div class="w-full h-full bg-gradient-to-br from-white/30 to-white/10 flex items-center justify-center">
                        <svg class="w-6 h-6 text-white/60" viewBox="0 0 24 24" fill="currentColor">
                            <path d="M12 3v10.55c-.59-.34-1.27-.55-2-.55-2.21 0-4 1.79-4 4s1.79 4 4 4 4-1.79 4-4V7h4V3h-6z"/>
                        </svg>
                    </div>
                </div>
                <div class="flex-1 min-w-0 space-y-2">
                    <p class="text-sm font-medium truncate" id="mobileNowPlayingTitle">Select an audio summary</p>
                    <div class="flex items-center gap-3">
                        <button id="mobilePrevBtn" class="p-2 rounded-lg bg-white/15 hover:bg-white/25 active:bg-white/30 transition-colors" title="Previous">
                            <svg class="w-4 h-4" fill="currentColor" viewBox="0 0 24 24"><path d="M6 6h2v12H6zm3.5 6l8.5 6V6z"/></svg>
                        </button>
                        <button id="mobilePlayPauseBtn" class="p-3 rounded-full bg-white text-audio-600 hover:bg-slate-50 active:bg-slate-100 transition-colors shadow-lg" title="Play/Pause">
                            <svg id="mobilePlayIcon" class="w-5 h-5" fill="currentColor" viewBox="0 0 24 24"><path d="M8 5v14l11-7z"/></svg>
                            <svg id="mobilePauseIcon" class="w-5 h-5 hidden" fill="currentColor" viewBox="0 0 24 24"><path d="M6 19h4V5H6v14zm8-14v14h4V5h-4z"/></svg>
                        </button>
                        <button id="mobileNextBtn" class="p-2 rounded-lg bg-white/15 hover:bg-white/25 active:bg-white/30 transition-colors" title="Next">
                            <svg class="w-4 h-4" fill="currentColor" viewBox="0 0 24 24"><path d="M6 18l8.5-6L6 6v12zM16 6v12h2V6h-2z"/></svg>
                        </button>
                        <div class="flex-1 bg-white/30 h-2 rounded-full cursor-pointer mx-3" id="mobileProgressContainer">
                            <div id="mobileProgressBar" class="bg-white h-2 rounded-full transition-all shadow-sm" style="width: 0%"></div>
                        </div>
                        <span class="text-xs font-mono text-white/90 min-w-[35px] text-right" id="mobileCurrentTime">0:00</span>
                    </div>
                </div>
            </div>
        </div>

    </div>

    <!-- JavaScript -->
    <!-- Load feature flags before main dashboard script -->
    <div id="srLive" class="sr-only" aria-live="polite"></div>
    <script src="ui_flags.js?v=5"></script>
<<<<<<< HEAD
    <script src="dashboard_v3.js?v=pg36"></script>
=======
    <script src="dashboard_v3.js?v=pg91"></script>
>>>>>>> 60eb2868

</body>
</html><|MERGE_RESOLUTION|>--- conflicted
+++ resolved
@@ -896,11 +896,7 @@
     <!-- Load feature flags before main dashboard script -->
     <div id="srLive" class="sr-only" aria-live="polite"></div>
     <script src="ui_flags.js?v=5"></script>
-<<<<<<< HEAD
-    <script src="dashboard_v3.js?v=pg36"></script>
-=======
     <script src="dashboard_v3.js?v=pg91"></script>
->>>>>>> 60eb2868
 
 </body>
 </html>